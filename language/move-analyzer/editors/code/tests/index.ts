// Copyright (c) The Diem Core Contributors
// Copyright (c) The Move Contributors
// SPDX-License-Identifier: Apache-2.0

/**
 * This file contains what VS Code's documentation refers to as "the test runner," which
 * programmatically executes each test file in our extension. For more information, see:
 * https://code.visualstudio.com/api/working-with-extensions/testing-extension#the-test-runner-script
 */

import * as glob from 'glob';
import * as Mocha from 'mocha';
import * as path from 'path';
/* eslint-disable */
// deno-lint-ignore require-await
export async function run(): Promise<void> {
    // dev mode
    const mode = process.env['mode'] || 'test';
    if (mode === 'dev') {
        return new Promise((resolve) => {
<<<<<<< HEAD
            setTimeout(resolve, 1000 * 60 * 15); // 15分钟休息一下
=======
            setTimeout(resolve, 1000 * 60 * 15); // Development mode, set a timeout of 15 minutes
>>>>>>> c9b5765f
        });
    }

    /* eslint-disable */
    const suite = new Mocha({
        ui: 'tdd',
        color: true,
        // The default timeout of 2000 miliseconds can sometimes be too quick, since the extension
        // tests need to launch VS Code first.
        timeout: 10000,
    });

    const testsRoot = path.resolve(__dirname, '..');
    return new Promise((resolve, reject) => {
        // The test suite is composed of all files ending with '.test.js'.
        glob('**/**.test.js', { cwd: testsRoot }, (err, files: ReadonlyArray<string>) => {
            if (err) {
                return reject(err);
            }

            // Add each file to the test suite.
            files.forEach(f => suite.addFile(path.resolve(testsRoot, f)));

            // Run the test suite. Uncaught exceptions or a non-zero number of
            // test rejectures is considered a test suite rejecture.
            try {
                return suite.run(failures => {
                    if (failures > 0) {
                        reject(new Error(`${failures} tests failed.`));
                    } else {
                        resolve();
                    }
                });
            } catch (err: unknown) {
                console.error(err);
                return reject(err);
            }
        });
    });
}<|MERGE_RESOLUTION|>--- conflicted
+++ resolved
@@ -18,11 +18,7 @@
     const mode = process.env['mode'] || 'test';
     if (mode === 'dev') {
         return new Promise((resolve) => {
-<<<<<<< HEAD
-            setTimeout(resolve, 1000 * 60 * 15); // 15分钟休息一下
-=======
             setTimeout(resolve, 1000 * 60 * 15); // Development mode, set a timeout of 15 minutes
->>>>>>> c9b5765f
         });
     }
 
