--- conflicted
+++ resolved
@@ -12,9 +12,6 @@
 import * as os from 'os';
 import * as path from 'path';
 import * as cp from 'child_process';
-<<<<<<< HEAD
-import { runTests, downloadAndUnzipVSCode, resolveCliArgsFromVSCodeExecutablePath } from '@vscode/test-electron';
-=======
 import * as fs from 'fs';
 import * as fse from 'fs-extra';
 import {
@@ -22,7 +19,6 @@
     downloadAndUnzipVSCode,
     resolveCliArgsFromVSCodeExecutablePath,
 } from '@vscode/test-electron';
->>>>>>> c9b5765f
 
 /**
  * Launches a VS Code instance to run tests.
@@ -47,10 +43,6 @@
         }
 
         // Install vscode and depends extension
-<<<<<<< HEAD
-        const vscodeVersion = '1.64.0';
-=======
->>>>>>> c9b5765f
         const vscodeExecutablePath = await downloadAndUnzipVSCode(vscodeVersion);
         const [cli, ...args] = resolveCliArgsFromVSCodeExecutablePath(vscodeExecutablePath);
         const newCli = cli ?? 'code';
@@ -59,8 +51,6 @@
             stdio: 'inherit',
         });
 
-<<<<<<< HEAD
-=======
         // Because the default vscode userDataDir is too long,
         // v1.69.2 will report an error when running test.
         // So generate a short
@@ -69,17 +59,12 @@
             fse.mkdirsSync(userDataDir);
         }
 
->>>>>>> c9b5765f
         // Download VS Code, unzip it, and run the "test suite" program.
         await runTests({
             vscodeExecutablePath: vscodeExecutablePath,
             extensionDevelopmentPath,
             extensionTestsPath,
-<<<<<<< HEAD
-            launchArgs: [testWorkspacePath],
-=======
             launchArgs: [testWorkspacePath, '--user-data-dir', userDataDir],
->>>>>>> c9b5765f
         });
     } catch (_err: unknown) {
         console.error('Failed to run tests');
