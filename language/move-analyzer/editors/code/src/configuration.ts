// Copyright (c) The Diem Core Contributors
// Copyright (c) The Move Contributors
// SPDX-License-Identifier: Apache-2.0

import * as os from 'os';
import * as vscode from 'vscode';
import * as Path from 'path';

/**
 * User-defined configuration values, such as those specified in VS Code settings.
 *
 * This provides a more strongly typed interface to the configuration values specified in this
 * extension's `package.json`, under the key `"contributes.configuration.properties"`.
 */
export class Configuration {
    private readonly configuration: vscode.WorkspaceConfiguration;

    constructor() {
        this.configuration = vscode.workspace.getConfiguration('move-analyzer');
    }

    /** A string representation of the configured values, for logging purposes. */
    toString(): string {
        return JSON.stringify(this.configuration);
    }

    /** The path to the move-analyzer executable. */
    get serverPath(): string {
        const defaultName = 'move-analyzer';
        let serverPath = this.configuration.get<string>('server.path', defaultName);
        if (serverPath.length === 0) {
            // The default value of the `server.path` setting is 'move-analyzer'.
            // A user may have over-written this default with an empty string value, ''.
            // An empty string cannot be an executable name, so instead use the default.
            return defaultName;
        }

<<<<<<< HEAD
        if (serverPath.startsWith('~/')) {
            serverPath = os.homedir() + serverPath.slice('~'.length);
        }

        if (process.platform === 'win32' && !serverPath.endsWith('.exe')) {
            serverPath = serverPath + '.exe';
        }

=======
        if (serverPath === defaultName) {
            // If the program set by the user is through PATH,
            // it will return directly if specified
            return defaultName;
        }

        if (serverPath.startsWith('~/')) {
            serverPath = os.homedir() + serverPath.slice('~'.length);
        }

        if (process.platform === 'win32' && !serverPath.endsWith('.exe')) {
            serverPath = serverPath + '.exe';
        }

>>>>>>> c9b5765f
        return Path.resolve(serverPath);
    }
}<|MERGE_RESOLUTION|>--- conflicted
+++ resolved
@@ -35,16 +35,6 @@
             return defaultName;
         }
 
-<<<<<<< HEAD
-        if (serverPath.startsWith('~/')) {
-            serverPath = os.homedir() + serverPath.slice('~'.length);
-        }
-
-        if (process.platform === 'win32' && !serverPath.endsWith('.exe')) {
-            serverPath = serverPath + '.exe';
-        }
-
-=======
         if (serverPath === defaultName) {
             // If the program set by the user is through PATH,
             // it will return directly if specified
@@ -59,7 +49,6 @@
             serverPath = serverPath + '.exe';
         }
 
->>>>>>> c9b5765f
         return Path.resolve(serverPath);
     }
 }