{
<<<<<<< HEAD
	"name": "move-analyzer",
	"displayName": "move-analyzer",
	"description": "A language server and basic grammar for the Move programming language.",
	"publisher": "move",
	"license": "Apache-2.0",
	"version": "0.0.7",
	"preview": true,
	"homepage": "https://github.com/move-language/move",
	"repository": {
		"url": "https://github.com/move-language/move.git",
		"type": "git"
	},
	"bugs": {
		"url": "https://github.com/move-language/move/issues"
	},
	"engines": {
		"vscode": "^1.58.2"
	},
	"categories": [
		"Programming Languages"
	],
	"keywords": [
		"move"
	],
	"main": "./out/src/main.js",
	"activationEvents": [
		"onLanguage:move",
		"workspaceContains:Move.toml"
	],
	"contributes": {
		"commands": [
			{
				"command": "move-analyzer.serverVersion",
				"title": "Show Server Version",
				"category": "Move Analyzer"
			}
		],
		"configuration": {
			"type": "object",
			"title": "Move Analyzer",
			"properties": {
				"move-analyzer.server.path": {
					"type": "string",
					"default": "~/.cargo/bin/move-analyzer",
					"markdownDescription": "Path and filename of the move-analyzer executable, e.g. `/usr/bin/move-analyzer`."
				},
				"move-analyzer.trace.server": {
					"type": "string",
					"scope": "window",
					"enum": [
						"off",
						"messages",
						"verbose"
					],
					"enumDescriptions": [
						"Do not log any messages.",
						"Log short summaries of each message.",
						"Log each message and its contents."
					],
					"default": "off",
					"description": "Traces the communication between the move-analyzer language server and Visual Studio Code. Note that this log can be very verbose, and so not recommended for anyone besides people working on or debugging move-analyzer itself."
				}
			}
		},
		"grammars": [
			{
				"language": "move",
				"scopeName": "source.move",
				"path": "./move.tmLanguage.json"
			}
		],
		"languages": [
			{
				"id": "move",
				"aliases": [
					"Move",
					"move"
				],
				"extensions": [
					".move"
				],
				"configuration": "./language-configuration.json"
			}
		],
		"menus": {
			"commandPalette": [
				{
					"command": "move-analyzer.serverVersion"
				}
			]
		}
	},
	"scripts": {
		"compile": "tsc -p ./ && cd ../../ && cargo build",
		"watch": "tsc -watch -p ./",
		"lint": "tsfmt --verify && eslint . --ext ts --max-warnings 0",
		"fix": "tsfmt --replace && eslint . --ext ts --fix",
		"copy-tests-files": "copyfiles \"tests/**/*.move\" \"tests/**/*.exp\" \"tests/**/*.toml\" \"tests/**/*.code-workspace\" out",
		"pretest": "npm run compile && npm run lint && npm run copy-tests-files",
		"test": "node ./out/tests/runTests.js",
		"dev": "npm run pretest && mode=dev node ./out/tests/runTests.js",
		"vscode:prepublish": "npm run pretest",
		"package": "vsce package -o move-analyzer.vsix",
		"publish": "npm run pretest && npm run test && vsce publish"
	},
	"dependencies": {
		"vscode-languageclient": "6.1.4"
	},
	"devDependencies": {
		"@types/glob": "^7.1.4",
		"@types/mocha": "^9.0.0",
		"@types/node": "^14.17.22",
		"@types/vscode": "^1.58.2",
		"@typescript-eslint/eslint-plugin": "^4.33.0",
		"@typescript-eslint/parser": "^4.33.0",
		"@vscode/test-electron": "^1.6.1",
		"copyfiles": "2.4.1",
		"eslint": "^7.32.0",
		"eslint-plugin-tsdoc": "^0.2.14",
		"glob": "^7.1.7",
		"mocha": "^9.1.1",
		"typescript": "^4.4.4",
		"typescript-formatter": "^7.2.2",
		"vsce": "^2.5.1",
		"vscode-test": "^1.6.1"
	},
	"__metadata": {
		"id": "71e74fc8-23c2-47b7-8594-ed00192d96a6",
		"publisherDisplayName": "move",
		"publisherId": "40d7def1-c662-4965-9ead-c06109c7cc6d",
		"isPreReleaseVersion": false
	}
=======
    "name": "move-analyzer",
    "displayName": "move-analyzer",
    "description": "A language server and basic grammar for the Move programming language.",
    "publisher": "move",
    "license": "Apache-2.0",
    "version": "0.0.7",
    "preview": true,
    "homepage": "https://github.com/move-language/move",
    "repository": {
        "url": "https://github.com/move-language/move.git",
        "type": "git"
    },
    "bugs": {
        "url": "https://github.com/move-language/move/issues"
    },
    "engines": {
        "vscode": "^1.58.2"
    },
    "categories": [
        "Programming Languages"
    ],
    "keywords": [
        "move"
    ],
    "main": "./out/src/main.js",
    "activationEvents": [
        "onLanguage:move"
    ],
    "contributes": {
        "commands": [
            {
                "command": "move-analyzer.serverVersion",
                "title": "Show Server Version",
                "category": "Move Analyzer"
            }
        ],
        "configuration": {
            "type": "object",
            "title": "Move Analyzer",
            "properties": {
                "move-analyzer.server.path": {
                    "type": "string",
                    "default": "move-analyzer",
                    "markdownDescription": "Path and filename of the move-analyzer executable, e.g. `/usr/bin/move-analyzer`."
                },
                "move-analyzer.trace.server": {
                    "type": "string",
                    "scope": "window",
                    "enum": [
                        "off",
                        "messages",
                        "verbose"
                    ],
                    "enumDescriptions": [
                        "Do not log any messages.",
                        "Log short summaries of each message.",
                        "Log each message and its contents."
                    ],
                    "default": "off",
                    "description": "Traces the communication between the move-analyzer language server and Visual Studio Code. Note that this log can be very verbose, and so not recommended for anyone besides people working on or debugging move-analyzer itself."
                }
            }
        },
        "languages": [
            {
                "id": "move",
                "aliases": [
                    "Move",
                    "move"
                ],
                "extensions": [
                    ".move"
                ],
                "configuration": "./language-configuration.json"
            }
        ],
        "menus": {
            "commandPalette": [
                {
                    "command": "move-analyzer.serverVersion"
                }
            ]
        }
    },
    "scripts": {
        "compile": "tsc -p ./",
        "watch": "tsc -watch -p ./",
        "lint": "tsfmt --verify && eslint . --ext ts --max-warnings 0",
        "fix": "tsfmt --replace && eslint . --ext ts --fix",
        "pretest": "npm run compile && npm run lint",
        "vscode:prepublish": "npm run pretest",
        "package": "vsce package -o move-analyzer.vsix",
        "publish": "npm run pretest && vsce publish"
    },
    "extensionDependencies": [
         "damirka.move-syntax"
    ],
    "dependencies": {
        "vscode-languageclient": "6.1.4"
    },
    "devDependencies": {
        "@types/glob": "^7.1.4",
        "@types/mocha": "^9.0.0",
        "@types/node": "^14.17.22",
        "@types/vscode": "^1.58.2",
        "@typescript-eslint/eslint-plugin": "^4.33.0",
        "@typescript-eslint/parser": "^4.33.0",
        "@vscode/test-electron": "^1.6.1",
        "eslint": "^7.32.0",
        "eslint-plugin-tsdoc": "^0.2.14",
        "glob": "^7.1.7",
        "mocha": "^9.1.1",
        "typescript": "^4.4.4",
        "typescript-formatter": "^7.2.2",
        "vsce": "^2.5.1",
        "vscode-test": "^1.6.1"
    }
>>>>>>> 08ad1882
}<|MERGE_RESOLUTION|>--- conflicted
+++ resolved
@@ -1,138 +1,4 @@
 {
-<<<<<<< HEAD
-	"name": "move-analyzer",
-	"displayName": "move-analyzer",
-	"description": "A language server and basic grammar for the Move programming language.",
-	"publisher": "move",
-	"license": "Apache-2.0",
-	"version": "0.0.7",
-	"preview": true,
-	"homepage": "https://github.com/move-language/move",
-	"repository": {
-		"url": "https://github.com/move-language/move.git",
-		"type": "git"
-	},
-	"bugs": {
-		"url": "https://github.com/move-language/move/issues"
-	},
-	"engines": {
-		"vscode": "^1.58.2"
-	},
-	"categories": [
-		"Programming Languages"
-	],
-	"keywords": [
-		"move"
-	],
-	"main": "./out/src/main.js",
-	"activationEvents": [
-		"onLanguage:move",
-		"workspaceContains:Move.toml"
-	],
-	"contributes": {
-		"commands": [
-			{
-				"command": "move-analyzer.serverVersion",
-				"title": "Show Server Version",
-				"category": "Move Analyzer"
-			}
-		],
-		"configuration": {
-			"type": "object",
-			"title": "Move Analyzer",
-			"properties": {
-				"move-analyzer.server.path": {
-					"type": "string",
-					"default": "~/.cargo/bin/move-analyzer",
-					"markdownDescription": "Path and filename of the move-analyzer executable, e.g. `/usr/bin/move-analyzer`."
-				},
-				"move-analyzer.trace.server": {
-					"type": "string",
-					"scope": "window",
-					"enum": [
-						"off",
-						"messages",
-						"verbose"
-					],
-					"enumDescriptions": [
-						"Do not log any messages.",
-						"Log short summaries of each message.",
-						"Log each message and its contents."
-					],
-					"default": "off",
-					"description": "Traces the communication between the move-analyzer language server and Visual Studio Code. Note that this log can be very verbose, and so not recommended for anyone besides people working on or debugging move-analyzer itself."
-				}
-			}
-		},
-		"grammars": [
-			{
-				"language": "move",
-				"scopeName": "source.move",
-				"path": "./move.tmLanguage.json"
-			}
-		],
-		"languages": [
-			{
-				"id": "move",
-				"aliases": [
-					"Move",
-					"move"
-				],
-				"extensions": [
-					".move"
-				],
-				"configuration": "./language-configuration.json"
-			}
-		],
-		"menus": {
-			"commandPalette": [
-				{
-					"command": "move-analyzer.serverVersion"
-				}
-			]
-		}
-	},
-	"scripts": {
-		"compile": "tsc -p ./ && cd ../../ && cargo build",
-		"watch": "tsc -watch -p ./",
-		"lint": "tsfmt --verify && eslint . --ext ts --max-warnings 0",
-		"fix": "tsfmt --replace && eslint . --ext ts --fix",
-		"copy-tests-files": "copyfiles \"tests/**/*.move\" \"tests/**/*.exp\" \"tests/**/*.toml\" \"tests/**/*.code-workspace\" out",
-		"pretest": "npm run compile && npm run lint && npm run copy-tests-files",
-		"test": "node ./out/tests/runTests.js",
-		"dev": "npm run pretest && mode=dev node ./out/tests/runTests.js",
-		"vscode:prepublish": "npm run pretest",
-		"package": "vsce package -o move-analyzer.vsix",
-		"publish": "npm run pretest && npm run test && vsce publish"
-	},
-	"dependencies": {
-		"vscode-languageclient": "6.1.4"
-	},
-	"devDependencies": {
-		"@types/glob": "^7.1.4",
-		"@types/mocha": "^9.0.0",
-		"@types/node": "^14.17.22",
-		"@types/vscode": "^1.58.2",
-		"@typescript-eslint/eslint-plugin": "^4.33.0",
-		"@typescript-eslint/parser": "^4.33.0",
-		"@vscode/test-electron": "^1.6.1",
-		"copyfiles": "2.4.1",
-		"eslint": "^7.32.0",
-		"eslint-plugin-tsdoc": "^0.2.14",
-		"glob": "^7.1.7",
-		"mocha": "^9.1.1",
-		"typescript": "^4.4.4",
-		"typescript-formatter": "^7.2.2",
-		"vsce": "^2.5.1",
-		"vscode-test": "^1.6.1"
-	},
-	"__metadata": {
-		"id": "71e74fc8-23c2-47b7-8594-ed00192d96a6",
-		"publisherDisplayName": "move",
-		"publisherId": "40d7def1-c662-4965-9ead-c06109c7cc6d",
-		"isPreReleaseVersion": false
-	}
-=======
     "name": "move-analyzer",
     "displayName": "move-analyzer",
     "description": "A language server and basic grammar for the Move programming language.",
@@ -218,11 +84,15 @@
         }
     },
     "scripts": {
-        "compile": "tsc -p ./",
+		"clean": "rm -rf ./out",
+        "compile": "tsc -p ./ && cd ../../ && cargo build",
         "watch": "tsc -watch -p ./",
         "lint": "tsfmt --verify && eslint . --ext ts --max-warnings 0",
         "fix": "tsfmt --replace && eslint . --ext ts --fix",
-        "pretest": "npm run compile && npm run lint",
+		"copy-tests-files": "copyfiles \"tests/**/*.move\" \"tests/**/*.exp\" \"tests/**/*.toml\" \"tests/**/*.code-workspace\" out",
+        "pretest": "npm run clean && npm run compile && npm run lint && npm run copy-tests-files",
+		"test": "node ./out/tests/runTests.js",
+		"dev": "npm run pretest && mode=dev node ./out/tests/runTests.js",
         "vscode:prepublish": "npm run pretest",
         "package": "vsce package -o move-analyzer.vsix",
         "publish": "npm run pretest && vsce publish"
@@ -240,7 +110,8 @@
         "@types/vscode": "^1.58.2",
         "@typescript-eslint/eslint-plugin": "^4.33.0",
         "@typescript-eslint/parser": "^4.33.0",
-        "@vscode/test-electron": "^1.6.1",
+        "@vscode/test-electron": "^2.0.0",
+		"copyfiles": "2.4.1",
         "eslint": "^7.32.0",
         "eslint-plugin-tsdoc": "^0.2.14",
         "glob": "^7.1.7",
@@ -250,5 +121,4 @@
         "vsce": "^2.5.1",
         "vscode-test": "^1.6.1"
     }
->>>>>>> 08ad1882
 }