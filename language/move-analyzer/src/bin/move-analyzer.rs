// Copyright (c) The Diem Core Contributors
// Copyright (c) The Move Contributors
// SPDX-License-Identifier: Apache-2.0

use anyhow::Result;
use clap::Parser;
use crossbeam::channel::{bounded, select};
use lsp_server::{Connection, Message, Notification, Request, Response};
use lsp_types::{
    notification::Notification as _, request::Request as _, CompletionOptions, Diagnostic,
    HoverProviderCapability, OneOf, SaveOptions, TextDocumentSyncCapability, TextDocumentSyncKind,
    TextDocumentSyncOptions, TypeDefinitionProviderCapability, WorkDoneProgressOptions,
};
use std::{
    collections::BTreeMap,
    path::Path,
    sync::{Arc, Mutex},
};

use move_analyzer::{
    completion::on_completion_request,
    context::Context,
    events::AnalyzerEvent,
    symbols,
    vfs::{on_text_document_sync_notification, VirtualFileSystem},
};
use move_symbol_pool::Symbol;
use url::Url;

#[derive(Parser)]
#[clap(author, version, about)]
struct Options {}

fn main() {
    // For now, move-analyzer only responds to options built-in to clap,
    // such as `--help` or `--version`.
    Options::parse();

    // stdio is used to communicate Language Server Protocol requests and responses.
    // stderr is used for logging (and, when Visual Studio Code is used to communicate with this
    // server, it captures this output in a dedicated "output channel").
    let exe = std::env::current_exe()
        .unwrap()
        .to_string_lossy()
        .to_string();
    eprintln!(
        "Starting language server '{}' communicating via stdio...",
        exe
    );

    let (connection, io_threads) = Connection::stdio();
    let mut context = Context {
        connection,
        files: VirtualFileSystem::default(),
        symbols: Arc::new(Mutex::new(symbols::Symbolicator::empty_symbols())),
    };
    let capabilities = serde_json::to_value(lsp_types::ServerCapabilities {
        // The server receives notifications from the client as users open, close,
        // and modify documents.
        text_document_sync: Some(TextDocumentSyncCapability::Options(
            TextDocumentSyncOptions {
                open_close: Some(true),
                // TODO: We request that the language server client send us the entire text of any
                // files that are modified. We ought to use the "incremental" sync kind, which would
                // have clients only send us what has changed and where, thereby requiring far less
                // data be sent "over the wire." However, to do so, our language server would need
                // to be capable of applying deltas to its view of the client's open files. See the
                // 'move_analyzer::vfs' module for details.
                change: Some(TextDocumentSyncKind::Full),
                will_save: None,
                will_save_wait_until: None,
                save: Some(
                    SaveOptions {
                        include_text: Some(true),
                    }
                    .into(),
                ),
            },
        )),
        selection_range_provider: None,
        hover_provider: Some(HoverProviderCapability::Simple(true)),
        // The server provides completions as a user is typing.
        completion_provider: Some(CompletionOptions {
            resolve_provider: None,
            // In Move, `foo::` and `foo.` should trigger completion suggestions for after
            // the `:` or `.`
            // (Trigger characters are just that: characters, such as `:`, and not sequences of
            // characters, such as `::`. So when the language server encounters a completion
            // request, it checks whether completions are being requested for `foo:`, and returns no
            // completions in that case.)
            trigger_characters: Some(vec![":".to_string(), ".".to_string()]),
            all_commit_characters: None,
            work_done_progress_options: WorkDoneProgressOptions {
                work_done_progress: None,
            },
        }),
        definition_provider: Some(OneOf::Left(symbols::DEFS_AND_REFS_SUPPORT)),
        type_definition_provider: Some(TypeDefinitionProviderCapability::Simple(
            symbols::DEFS_AND_REFS_SUPPORT,
        )),
        references_provider: Some(OneOf::Left(symbols::DEFS_AND_REFS_SUPPORT)),
        document_symbol_provider: Some(OneOf::Left(true)),
        ..Default::default()
    })
    .expect("could not serialize server capabilities");

    let client_response: serde_json::Value = context
        .connection
        .initialize(capabilities)
        .expect("could not initialize the connection");

    let initialize_params: lsp_types::InitializeParams =
        serde_json::from_value(client_response).expect("could not deserialize client capabilities");

    let (diag_sender, diag_receiver) = bounded::<Result<BTreeMap<Symbol, Vec<Diagnostic>>>>(0);
    let (events_sender, events_receiver) = bounded::<Result<AnalyzerEvent>>(0);

    let mut symbolicator_runner = symbols::SymbolicatorRunner::idle();
    if symbols::DEFS_AND_REFS_SUPPORT {
        symbolicator_runner =
            symbols::SymbolicatorRunner::new(context.symbols.clone(), diag_sender);
        if let Some(uri) = initialize_params.root_uri {
<<<<<<< HEAD
            symbolicator_runner = symbols::SymbolicatorRunner::new(
                &uri,
                context.symbols.clone(),
                diag_sender,
                events_sender,
            );
            symbolicator_runner.run();
=======
            symbolicator_runner.run(uri.path());
>>>>>>> bad25ea8
        }
    };

    loop {
        select! {
            recv(diag_receiver) -> message => {
                match message {
                    Ok(result) => {
                        match result {
                            Ok(diags) => {
                                for (k, v) in diags {
                                    let url = Url::from_file_path(Path::new(&k.to_string())).unwrap();
                                    let params = lsp_types::PublishDiagnosticsParams::new(url, v, None);
                                    let notification = Notification::new(lsp_types::notification::PublishDiagnostics::METHOD.to_string(), params);
                                    if let Err(err) = context
                                        .connection
                                        .sender
                                        .send(lsp_server::Message::Notification(notification)) {
                                            eprintln!("could not send diagnostics response: {:?}", err);
                                        };
                                }
                            },
                            Err(err) => {
                                let typ = lsp_types::MessageType::Error;
                                let message = format!("{err}");
                                    // report missing manifest only once to avoid re-generating
                                    // user-visible error in cases when the developer decides to
                                    // keep editing a file that does not belong to a packages
                                    let params = lsp_types::ShowMessageParams { typ, message };
                                let notification = Notification::new(lsp_types::notification::ShowMessage::METHOD.to_string(), params);
                                if let Err(err) = context
                                    .connection
                                    .sender
                                    .send(lsp_server::Message::Notification(notification)) {
                                        eprintln!("could not send compiler error response: {:?}", err);
                                    };
                            },
                        }
                    },
                    Err(error) => eprintln!("symbolicator message error: {:?}", error),
                }
            },
            recv(events_receiver) -> event => {
                match event {
                    Ok(result) => {
                        match result {
                            Ok(event) => {
                                eprintln!("send SymbolicatorEvent: {:?}", event);
                                let notification = Notification::new(lsp_types::notification::TelemetryEvent::METHOD.to_string(), event);
                                if let Err(err) = context
                                    .connection
                                    .sender
                                    .send(lsp_server::Message::Notification(notification)) {
                                        eprintln!("could not send events response: {:?}", err);
                                    };
                            },
                            Err(err) => eprintln!("symbolicator event error: {:?}", err),
                        }
                    },
                    Err(error) => eprintln!("symbolicator event error: {:?}", error),
                }
            },
            recv(context.connection.receiver) -> message => {
                match message {
                    Ok(Message::Request(request)) => on_request(&context, &request),
                    Ok(Message::Response(response)) => on_response(&context, &response),
                    Ok(Message::Notification(notification)) => {
                        match notification.method.as_str() {
                            lsp_types::notification::Exit::METHOD => break,
                            lsp_types::notification::Cancel::METHOD => {
                                // TODO: Currently the server does not implement request cancellation.
                                // It ought to, especially once it begins processing requests that may
                                // take a long time to respond to.
                            }
                            _ => on_notification(&mut context, &symbolicator_runner, &notification),
                        }
                    }
                    Err(error) => eprintln!("IDE message error: {:?}", error),
                }
            }
        };
    }

    io_threads.join().expect("I/O threads could not finish");
    symbolicator_runner.quit();
    eprintln!("Shut down language server '{}'.", exe);
}

fn on_request(context: &Context, request: &Request) {
    match request.method.as_str() {
        lsp_types::request::Completion::METHOD => on_completion_request(context, request),
        lsp_types::request::GotoDefinition::METHOD => {
            symbols::on_go_to_def_request(context, request, &context.symbols.lock().unwrap());
        }
        lsp_types::request::GotoTypeDefinition::METHOD => {
            symbols::on_go_to_type_def_request(context, request, &context.symbols.lock().unwrap());
        }
        lsp_types::request::References::METHOD => {
            symbols::on_references_request(context, request, &context.symbols.lock().unwrap());
        }
        lsp_types::request::HoverRequest::METHOD => {
            symbols::on_hover_request(context, request, &context.symbols.lock().unwrap());
        }
        lsp_types::request::DocumentSymbolRequest::METHOD => {
            symbols::on_document_symbol_request(context, request, &context.symbols.lock().unwrap());
        }
        _ => eprintln!("handle request '{}' from client", request.method),
    }
}

fn on_response(_context: &Context, _response: &Response) {
    eprintln!("handle response from client");
}

fn on_notification(
    context: &mut Context,
    symbolicator_runner: &symbols::SymbolicatorRunner,
    notification: &Notification,
) {
    match notification.method.as_str() {
        lsp_types::notification::DidOpenTextDocument::METHOD
        | lsp_types::notification::DidChangeTextDocument::METHOD
        | lsp_types::notification::DidSaveTextDocument::METHOD
        | lsp_types::notification::DidCloseTextDocument::METHOD => {
            on_text_document_sync_notification(
                &mut context.files,
                symbolicator_runner,
                notification,
            )
        }
        _ => eprintln!("handle notification '{}' from client", notification.method),
    }
}<|MERGE_RESOLUTION|>--- conflicted
+++ resolved
@@ -118,19 +118,10 @@
     let mut symbolicator_runner = symbols::SymbolicatorRunner::idle();
     if symbols::DEFS_AND_REFS_SUPPORT {
         symbolicator_runner =
-            symbols::SymbolicatorRunner::new(context.symbols.clone(), diag_sender);
+            symbols::SymbolicatorRunner::new(context.symbols.clone(), diag_sender, events_sender);
+        
         if let Some(uri) = initialize_params.root_uri {
-<<<<<<< HEAD
-            symbolicator_runner = symbols::SymbolicatorRunner::new(
-                &uri,
-                context.symbols.clone(),
-                diag_sender,
-                events_sender,
-            );
-            symbolicator_runner.run();
-=======
             symbolicator_runner.run(uri.path());
->>>>>>> bad25ea8
         }
     };
 
