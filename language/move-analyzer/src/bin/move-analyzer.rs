// Copyright (c) The Diem Core Contributors
// Copyright (c) The Move Contributors
// SPDX-License-Identifier: Apache-2.0

use anyhow::Result;
use clap::Parser;
use crossbeam::channel::{bounded, select};
use lsp_server::{Connection, Message, Notification, Request, Response};
use lsp_types::{
    notification::Notification as _, request::Request as _, CompletionOptions, Diagnostic,
    HoverProviderCapability, OneOf, SaveOptions, TextDocumentSyncCapability, TextDocumentSyncKind,
    TextDocumentSyncOptions, TypeDefinitionProviderCapability, WorkDoneProgressOptions,
};
use std::{
    collections::BTreeMap,
    path::Path,
    sync::{Arc, Mutex},
};

use move_analyzer::{
    completion::on_completion_request,
    context::Context,
    symbols,
    vfs::{on_text_document_sync_notification, VirtualFileSystem},
};
use move_symbol_pool::Symbol;
use url::Url;

#[derive(Parser)]
#[clap(author, version = "1.0.0", about)]
struct Options {}

fn main() {
    // For now, move-analyzer only responds to options built-in to clap,
    // such as `--help` or `--version`.
    Options::parse();

    // stdio is used to communicate Language Server Protocol requests and responses.
    // stderr is used for logging (and, when Visual Studio Code is used to communicate with this
    // server, it captures this output in a dedicated "output channel").
    let exe = std::env::current_exe()
        .unwrap()
        .to_string_lossy()
        .to_string();
    eprintln!(
        "Starting language server '{}' communicating via stdio...",
        exe
    );

    let (connection, io_threads) = Connection::stdio();
    let mut context = Context {
        connection,
        files: VirtualFileSystem::default(),
        symbols: Arc::new(Mutex::new(symbols::Symbolicator::empty_symbols())),
    };

    let (id, client_response) = context
        .connection
        .initialize_start()
        .expect("could not start connection initialization");

    let capabilities = serde_json::to_value(lsp_types::ServerCapabilities {
        // The server receives notifications from the client as users open, close,
        // and modify documents.
        text_document_sync: Some(TextDocumentSyncCapability::Options(
            TextDocumentSyncOptions {
                open_close: Some(true),
                // TODO: We request that the language server client send us the entire text of any
                // files that are modified. We ought to use the "incremental" sync kind, which would
                // have clients only send us what has changed and where, thereby requiring far less
                // data be sent "over the wire." However, to do so, our language server would need
                // to be capable of applying deltas to its view of the client's open files. See the
                // 'move_analyzer::vfs' module for details.
                change: Some(TextDocumentSyncKind::Full),
                will_save: None,
                will_save_wait_until: None,
                save: Some(
                    SaveOptions {
                        include_text: Some(true),
                    }
                    .into(),
                ),
            },
        )),
        selection_range_provider: None,
        hover_provider: Some(HoverProviderCapability::Simple(true)),
        // The server provides completions as a user is typing.
        completion_provider: Some(CompletionOptions {
            resolve_provider: None,
            // In Move, `foo::` and `foo.` should trigger completion suggestions for after
            // the `:` or `.`
            // (Trigger characters are just that: characters, such as `:`, and not sequences of
            // characters, such as `::`. So when the language server encounters a completion
            // request, it checks whether completions are being requested for `foo:`, and returns no
            // completions in that case.)
            trigger_characters: Some(vec![":".to_string(), ".".to_string()]),
            all_commit_characters: None,
            work_done_progress_options: WorkDoneProgressOptions {
                work_done_progress: None,
            },
        }),
        definition_provider: Some(OneOf::Left(symbols::DEFS_AND_REFS_SUPPORT)),
        type_definition_provider: Some(TypeDefinitionProviderCapability::Simple(
            symbols::DEFS_AND_REFS_SUPPORT,
        )),
        references_provider: Some(OneOf::Left(symbols::DEFS_AND_REFS_SUPPORT)),
        document_symbol_provider: Some(OneOf::Left(true)),
        ..Default::default()
    })
    .expect("could not serialize server capabilities");

    let (diag_sender, diag_receiver) = bounded::<Result<BTreeMap<Symbol, Vec<Diagnostic>>>>(0);
    let mut symbolicator_runner = symbols::SymbolicatorRunner::idle();
    if symbols::DEFS_AND_REFS_SUPPORT {
        let initialize_params: lsp_types::InitializeParams =
            serde_json::from_value(client_response)
                .expect("could not deserialize client capabilities");

        symbolicator_runner =
            symbols::SymbolicatorRunner::new(context.symbols.clone(), diag_sender);

        // If initialization information from the client contains a path to the directory being
<<<<<<< HEAD
        // opened, try to initialize symbols before sending response to the client.D o not bother
=======
        // opened, try to initialize symbols before sending response to the client. Do not bother
>>>>>>> a34266fc
        // with diagnostics as they will be recomputed whenever the first source file is opened. The
        // main reason for this is to enable unit tests that rely on the symbolication information
        // to be available right after the client is initialized.
        if let Some(uri) = initialize_params.root_uri {
<<<<<<< HEAD
            if let Some(p) = symbols::SymbolicatorRunner::root_dir(uri.to_file_path().unwrap().as_path()) {
=======
            if let Some(p) = symbols::SymbolicatorRunner::root_dir(&uri.to_file_path().unwrap()) {
>>>>>>> a34266fc
                if let Ok((Some(new_symbols), _)) = symbols::Symbolicator::get_symbols(p.as_path())
                {
                    let mut old_symbols = context.symbols.lock().unwrap();
                    (*old_symbols).merge(new_symbols);
                }
            }
        }
    };

    context
        .connection
        .initialize_finish(
            id,
            serde_json::json!({
                "capabilities": capabilities,
            }),
        )
        .expect("could not finish connection initialization");

    loop {
        select! {
            recv(diag_receiver) -> message => {
                match message {
                    Ok(result) => {
                        match result {
                            Ok(diags) => {
                                for (k, v) in diags {
                                    let url = Url::from_file_path(Path::new(&k.to_string())).unwrap();
                                    let params = lsp_types::PublishDiagnosticsParams::new(url, v, None);
                                    let notification = Notification::new(lsp_types::notification::PublishDiagnostics::METHOD.to_string(), params);
                                    if let Err(err) = context
                                        .connection
                                        .sender
                                        .send(lsp_server::Message::Notification(notification)) {
                                            eprintln!("could not send diagnostics response: {:?}", err);
                                        };
                                }
                            },
                            Err(err) => {
                                let typ = lsp_types::MessageType::Error;
                                let message = format!("{err}");
                                    // report missing manifest only once to avoid re-generating
                                    // user-visible error in cases when the developer decides to
                                    // keep editing a file that does not belong to a packages
                                    let params = lsp_types::ShowMessageParams { typ, message };
                                let notification = Notification::new(lsp_types::notification::ShowMessage::METHOD.to_string(), params);
                                if let Err(err) = context
                                    .connection
                                    .sender
                                    .send(lsp_server::Message::Notification(notification)) {
                                        eprintln!("could not send compiler error response: {:?}", err);
                                    };
                            },
                        }
                    },
                    Err(error) => eprintln!("symbolicator message error: {:?}", error),
                }
            },
            recv(context.connection.receiver) -> message => {
                match message {
                    Ok(Message::Request(request)) => on_request(&context, &request),
                    Ok(Message::Response(response)) => on_response(&context, &response),
                    Ok(Message::Notification(notification)) => {
                        match notification.method.as_str() {
                            lsp_types::notification::Exit::METHOD => break,
                            lsp_types::notification::Cancel::METHOD => {
                                // TODO: Currently the server does not implement request cancellation.
                                // It ought to, especially once it begins processing requests that may
                                // take a long time to respond to.
                            }
                            _ => on_notification(&mut context, &symbolicator_runner, &notification),
                        }
                    }
                    Err(error) => eprintln!("IDE message error: {:?}", error),
                }
            }
        };
    }

    io_threads.join().expect("I/O threads could not finish");
    symbolicator_runner.quit();
    eprintln!("Shut down language server '{}'.", exe);
}

fn on_request(context: &Context, request: &Request) {
    match request.method.as_str() {
        lsp_types::request::Completion::METHOD => on_completion_request(context, request),
        lsp_types::request::GotoDefinition::METHOD => {
            symbols::on_go_to_def_request(context, request, &context.symbols.lock().unwrap());
        }
        lsp_types::request::GotoTypeDefinition::METHOD => {
            symbols::on_go_to_type_def_request(context, request, &context.symbols.lock().unwrap());
        }
        lsp_types::request::References::METHOD => {
            symbols::on_references_request(context, request, &context.symbols.lock().unwrap());
        }
        lsp_types::request::HoverRequest::METHOD => {
            symbols::on_hover_request(context, request, &context.symbols.lock().unwrap());
        }
        lsp_types::request::DocumentSymbolRequest::METHOD => {
            symbols::on_document_symbol_request(context, request, &context.symbols.lock().unwrap());
        }
        _ => eprintln!("handle request '{}' from client", request.method),
    }
}

fn on_response(_context: &Context, _response: &Response) {
    eprintln!("handle response from client");
}

fn on_notification(
    context: &mut Context,
    symbolicator_runner: &symbols::SymbolicatorRunner,
    notification: &Notification,
) {
    match notification.method.as_str() {
        lsp_types::notification::DidOpenTextDocument::METHOD
        | lsp_types::notification::DidChangeTextDocument::METHOD
        | lsp_types::notification::DidSaveTextDocument::METHOD
        | lsp_types::notification::DidCloseTextDocument::METHOD => {
            on_text_document_sync_notification(
                &mut context.files,
                symbolicator_runner,
                notification,
            )
        }
        _ => eprintln!("handle notification '{}' from client", notification.method),
    }
}<|MERGE_RESOLUTION|>--- conflicted
+++ resolved
@@ -120,20 +120,12 @@
             symbols::SymbolicatorRunner::new(context.symbols.clone(), diag_sender);
 
         // If initialization information from the client contains a path to the directory being
-<<<<<<< HEAD
-        // opened, try to initialize symbols before sending response to the client.D o not bother
-=======
         // opened, try to initialize symbols before sending response to the client. Do not bother
->>>>>>> a34266fc
         // with diagnostics as they will be recomputed whenever the first source file is opened. The
         // main reason for this is to enable unit tests that rely on the symbolication information
         // to be available right after the client is initialized.
         if let Some(uri) = initialize_params.root_uri {
-<<<<<<< HEAD
-            if let Some(p) = symbols::SymbolicatorRunner::root_dir(uri.to_file_path().unwrap().as_path()) {
-=======
             if let Some(p) = symbols::SymbolicatorRunner::root_dir(&uri.to_file_path().unwrap()) {
->>>>>>> a34266fc
                 if let Ok((Some(new_symbols), _)) = symbols::Symbolicator::get_symbols(p.as_path())
                 {
                     let mut old_symbols = context.symbols.lock().unwrap();
