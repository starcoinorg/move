--- conflicted
+++ resolved
@@ -63,11 +63,7 @@
                 parameters.text_document.uri.to_file_path().unwrap(),
                 &parameters.text_document.text,
             );
-<<<<<<< HEAD
-            symbolicator_runner.run(parameters.text_document.uri.to_file_path().unwrap().to_str().unwrap());
-=======
             symbolicator_runner.run(parameters.text_document.uri.to_file_path().unwrap());
->>>>>>> a34266fc
         }
         lsp_types::notification::DidChangeTextDocument::METHOD => {
             let parameters =
@@ -86,11 +82,7 @@
                 parameters.text_document.uri.to_file_path().unwrap(),
                 &parameters.text.unwrap(),
             );
-<<<<<<< HEAD
-            symbolicator_runner.run(parameters.text_document.uri.to_file_path().unwrap().to_str().unwrap());
-=======
             symbolicator_runner.run(parameters.text_document.uri.to_file_path().unwrap());
->>>>>>> a34266fc
         }
         lsp_types::notification::DidCloseTextDocument::METHOD => {
             let parameters =
