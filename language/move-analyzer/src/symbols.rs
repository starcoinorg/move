--- conflicted
+++ resolved
@@ -167,13 +167,6 @@
     field_defs: Vec<FieldDef>,
 }
 
-<<<<<<< HEAD
-#[derive(Debug, Clone, Ord, PartialOrd, PartialEq, Eq)]
-struct FunctionDef {
-    name: Symbol,
-    start: Position,
-    attrs: Vec<String>,
-=======
 #[derive(Derivative, Debug, Clone, PartialEq, Eq)]
 #[derivative(PartialOrd, Ord)]
 pub struct FunctionDef {
@@ -183,16 +176,11 @@
     #[derivative(PartialOrd = "ignore")]
     #[derivative(Ord = "ignore")]
     ident_type: IdentType,
->>>>>>> c9b5765f
 }
 
 /// Module-level definitions
 #[derive(Debug, Clone, Ord, PartialOrd, PartialEq, Eq)]
-<<<<<<< HEAD
-struct ModuleDefs {
-=======
 pub struct ModuleDefs {
->>>>>>> c9b5765f
     /// File where this module is located
     fhash: FileHash,
     /// Location where this module is located
@@ -613,13 +601,10 @@
         self.file_use_defs.extend(other.file_use_defs);
         self.file_name_mapping.extend(other.file_name_mapping);
         self.file_mods.extend(other.file_mods);
-<<<<<<< HEAD
-=======
     }
 
     pub fn file_mods(&self) -> &BTreeMap<PathBuf, BTreeSet<ModuleDefs>> {
         &self.file_mods
->>>>>>> c9b5765f
     }
 }
 
@@ -743,11 +728,7 @@
             mod_use_defs.insert(*module_ident, symbols);
         }
 
-<<<<<<< HEAD
-        eprintln!("get_symbols loaded file_mods length: {:?}", file_mods.len());
-=======
         eprintln!("get_symbols loaded file_mods length: {}", file_mods.len());
->>>>>>> c9b5765f
 
         let mut symbolicator = Symbolicator {
             mod_outer_defs,
@@ -870,11 +851,7 @@
             constants.insert(*name, name_start);
         }
 
-<<<<<<< HEAD
-        for (pos, name, func) in &mod_def.functions {
-=======
         for (pos, name, fun) in &mod_def.functions {
->>>>>>> c9b5765f
             let name_start = match Self::get_start_loc(&pos, files, file_id_mapping) {
                 Some(s) => s,
                 None => {
@@ -882,8 +859,7 @@
                     continue;
                 }
             };
-<<<<<<< HEAD
-=======
+
             let ident_type = IdentType::FunctionType(
                 mod_ident.value,
                 *name,
@@ -908,26 +884,19 @@
                     .map(|(k, v)| Self::create_struct_type(*mod_ident, *k, *v, vec![]))
                     .collect(),
             );
->>>>>>> c9b5765f
+
             functions.insert(
                 *name,
                 FunctionDef {
                     name: *name,
                     start: name_start,
-<<<<<<< HEAD
-                    attrs: func
-=======
                     attrs: fun
->>>>>>> c9b5765f
                         .attributes
                         .clone()
                         .iter()
                         .map(|(_loc, name, _attr)| name.to_string())
                         .collect(),
-<<<<<<< HEAD
-=======
                     ident_type,
->>>>>>> c9b5765f
                 },
             );
         }
@@ -936,11 +905,7 @@
 
         let name = mod_ident.value;
         let fhash = loc.file_hash();
-<<<<<<< HEAD
-        let start = match Self::get_start_loc(&loc, files, file_id_mapping) {
-=======
         let start = match Self::get_start_loc(loc, files, file_id_mapping) {
->>>>>>> c9b5765f
             Some(s) => s,
             None => {
                 debug_assert!(false);
@@ -1771,22 +1736,15 @@
             use_pos,
             |use_name, name_start, mod_defs| match mod_defs.functions.get(use_name) {
                 Some(func_def) => {
-<<<<<<< HEAD
-=======
                     let def_fhash = self.mod_outer_defs.get(&module_ident.value).unwrap().fhash;
                     let doc_string = self.extract_doc_string(&func_def.start, &def_fhash);
->>>>>>> c9b5765f
                     use_defs.insert(
                         name_start.line,
                         UseDef::new(
                             references,
                             use_pos.file_hash(),
                             name_start,
-<<<<<<< HEAD
-                            self.mod_outer_defs.get(&module_ident.value).unwrap().fhash,
-=======
                             def_fhash,
->>>>>>> c9b5765f
                             func_def.start,
                             use_name,
                             use_type.clone(),
