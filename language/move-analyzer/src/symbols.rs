--- conflicted
+++ resolved
@@ -57,14 +57,9 @@
 use im::ordmap::OrdMap;
 use lsp_server::{Request, RequestId};
 use lsp_types::{
-<<<<<<< HEAD
-    Diagnostic, DocumentSymbolParams, GotoDefinitionParams, Hover, HoverContents, HoverParams,
-    LanguageString, Location, MarkedString, Position, Range, ReferenceParams, DocumentSymbol,
-    SymbolKind,
-=======
     request::GotoTypeDefinitionParams, Diagnostic, GotoDefinitionParams, Hover, HoverContents,
     HoverParams, LanguageString, Location, MarkedString, Position, Range, ReferenceParams,
->>>>>>> 007017b8
+    DocumentSymbol, SymbolKind, DocumentSymbolParams
 };
 use std::{
     cmp,
@@ -151,33 +146,23 @@
 }
 
 /// Definition of a struct field
-<<<<<<< HEAD
-#[derive(Debug, Clone, Ord, PartialOrd, Eq, PartialEq)]
-=======
-#[derive(Debug, Clone)]
->>>>>>> 007017b8
+#[derive(Debug, Clone, Ord, PartialOrd, PartialEq, Eq)]
 struct FieldDef {
     name: Symbol,
     start: Position,
 }
 
 /// Definition of a struct
-<<<<<<< HEAD
 #[derive(Debug, Clone, Ord, PartialOrd, PartialEq, Eq)]
-=======
-#[derive(Debug, Clone)]
->>>>>>> 007017b8
 struct StructDef {
     name_start: Position,
     field_defs: Vec<FieldDef>,
 }
 
-
 #[derive(Debug, Clone, Ord, PartialOrd, PartialEq, Eq)]
 struct FunctionDef {
     name: Symbol,
     start: Position,
-    sigunature: String,
     attrs: Vec<String>,
 }
 
@@ -592,15 +577,8 @@
         let mut file_mods = BTreeMap::new();
 
         for (pos, module_ident, module_def) in modules {
-<<<<<<< HEAD
-            let (defs, symbols) = Self::get_mod_outer_defs(
-                &pos,
-                &mut references,
-                module_def,
-                &sp(pos, *module_ident),
-                &files,
-                &file_id_mapping,
-            );
+            let (defs, symbols) =
+                Self::get_mod_outer_defs(&pos, &sp(pos, *module_ident), module_def, &files, &file_id_mapping);
 
             let cloned_defs = defs.clone();
             let path = file_name_mapping.get(&cloned_defs.fhash.clone()).unwrap();
@@ -612,10 +590,6 @@
                 .or_insert_with(BTreeSet::new)
                 .insert(cloned_defs);
 
-=======
-            let (defs, symbols) =
-                Self::get_mod_outer_defs(&pos, module_def, &files, &file_id_mapping);
->>>>>>> 007017b8
             mod_outer_defs.insert(*module_ident, defs);
             mod_use_defs.insert(*module_ident, symbols);
         }
@@ -674,6 +648,7 @@
     /// Get symbols for outer definitions in the module (functions, structs, and consts)
     fn get_mod_outer_defs(
         loc: &Loc,
+        mod_ident: &ModuleIdent,
         mod_def: &ModuleDefinition,
         files: &SimpleFiles<Symbol, String>,
         file_id_mapping: &HashMap<FileHash, usize>,
@@ -729,7 +704,7 @@
             constants.insert(*name, name_start);
         }
 
-        for (pos, name, _) in &mod_def.functions {
+        for (pos, name, func) in &mod_def.functions {
             let name_start = match Self::get_start_loc(&pos, files, file_id_mapping) {
                 Some(s) => s,
                 None => {
@@ -737,22 +712,37 @@
                     continue;
                 }
             };
-<<<<<<< HEAD
-
-            // enter self-definition for function name
-=======
-            functions.insert(*name, name_start);
-        }
-
+            functions.insert(*name, FunctionDef{
+                name: *name,
+                start: name_start,
+                attrs: func.attributes.clone()
+                    .iter()
+                    .map(|(_loc, name, _attr)| name.to_string())
+                    .collect(),
+            });
+        }
+
+        let use_def_map = UseDefMap::new();
+
+        let name = mod_ident.value.clone();
         let fhash = loc.file_hash();
+        let start = match Self::get_start_loc(&loc, files, file_id_mapping) {
+            Some(s) => s,
+            None => {
+                debug_assert!(false);
+                return (ModuleDefs { fhash, start: Position{line:0, character:0}, name, structs, constants, functions }, use_def_map);
+            }
+        };
+
         let module_defs = ModuleDefs {
+            name,
+            start,
             fhash,
             structs,
             constants,
             functions,
         };
 
-        let use_def_map = UseDefMap::new();
         (module_defs, use_def_map)
     }
 
@@ -766,7 +756,6 @@
         for (pos, name, fun) in &mod_def.functions {
             // enter self-definition for function name (unwrap safe - done when inserting def)
             let name_start = Self::get_start_loc(&pos, &self.files, &self.file_id_mapping).unwrap();
->>>>>>> 007017b8
             let use_type = IdentType::FunctionType(
                 self.current_mod.unwrap().value,
                 *name,
@@ -788,23 +777,8 @@
                     })
                     .collect(),
             );
-<<<<<<< HEAD
-
-            functions.insert(*name, FunctionDef{
-                name: *name,
-                start: name_start,
-                sigunature: format!("{}", &use_type),
-                attrs: fun.attributes.clone()
-                    .iter()
-                    .map(|(_loc, name, _attr)| name.to_string())
-                    .collect(),
-            });
-
-            use_def_map.insert(
-=======
             let ident_type_def = self.ident_type_def_loc(&use_type);
             use_defs.insert(
->>>>>>> 007017b8
                 name_start.line,
                 UseDef::new(
                     references,
@@ -820,26 +794,6 @@
             self.fun_symbols(fun, references, use_defs);
         }
 
-<<<<<<< HEAD
-        let name = mod_ident.value.clone();
-        let fhash = loc.file_hash();
-        let start = match Self::get_start_loc(&loc, files, file_id_mapping) {
-            Some(s) => s,
-            None => {
-                debug_assert!(false);
-                return (ModuleDefs { fhash, start: Position{line:0, character:0}, name, structs, constants, functions }, use_def_map);
-            }
-        };
-
-        let module_defs = ModuleDefs {
-            fhash,
-            start,
-            name,
-            structs,
-            constants,
-            functions,
-        };
-=======
         for (pos, name, c) in &mod_def.constants {
             // enter self-definition for const name (unwrap safe - done when inserting def)
             let name_start = Self::get_start_loc(&pos, &self.files, &self.file_id_mapping).unwrap();
@@ -859,7 +813,6 @@
                 ),
             );
         }
->>>>>>> 007017b8
 
         for (pos, name, struct_def) in &mod_def.structs {
             // enter self-definition for struct name (unwrap safe - done when inserting def)
