--- conflicted
+++ resolved
@@ -348,34 +348,6 @@
         let thread_mtx_cvar = mtx_cvar.clone();
         let runner = SymbolicatorRunner { mtx_cvar };
 
-<<<<<<< HEAD
-        thread::spawn(move || {
-            let (mtx, cvar) = &*thread_mtx_cvar;
-            // Locations opened in the IDE (files or directories) for which manifest file is missing
-            let mut missing_manifests = BTreeSet::new();
-            // infinite loop to wait for symbolication requests
-            eprintln!("starting symbolicator runner loop");
-
-            loop {
-                let starting_path_opt = {
-                    // hold the lock only as long as it takes to get the data, rather than through
-                    // the whole symbolication process (hence a separate scope here)
-                    let mut symbolicate = mtx.lock().unwrap();
-                    match symbolicate.clone() {
-                        RunnerState::Quit => break,
-                        RunnerState::Run(root_dir) => {
-                            *symbolicate = RunnerState::Wait;
-                            Some(root_dir)
-                        }
-                        RunnerState::Wait => {
-                            // wait for next request
-                            symbolicate = cvar.wait(symbolicate).unwrap();
-                            match symbolicate.clone() {
-                                RunnerState::Quit => break,
-                                RunnerState::Run(root_dir) => {
-                                    *symbolicate = RunnerState::Wait;
-                                    Some(root_dir)
-=======
         thread::Builder::new()
             .stack_size(16 * 1024 * 1024) // building Move code requires a larger stack size on Windows
             .spawn(move || {
@@ -405,59 +377,9 @@
                                         Some(root_dir)
                                     }
                                     RunnerState::Wait => None,
->>>>>>> a34266fc
                                 }
                             }
                         }
-<<<<<<< HEAD
-                    }
-                };
-
-                if let Some(starting_path) = starting_path_opt {
-                    let root_dir = Self::root_dir(&starting_path);
-                    if root_dir.is_none() && !missing_manifests.contains(&starting_path) {
-                        eprintln!("reporting missing manifest");
-
-                        // report missing manifest file only once to avoid cluttering IDE's UI in
-                        // cases when developer indeed intended to open a standalone file that was
-                        // not meant to compile
-                        missing_manifests.insert(starting_path);
-                        if let Err(err) = sender.send(Err(anyhow!(
-                            "Unable to find package manifest. Make sure that
-                            the source files are located in a sub-directory of a package containing
-                            a Move.toml file. "
-                        ))) {
-                            eprintln!("could not pass missing manifest error: {:?}", err);
-                        }
-                        continue;
-                    }
-                    eprintln!("symbolication started");
-
-                    match Symbolicator::get_symbols(root_dir.unwrap().as_path()) {
-                        Ok((symbols_opt, lsp_diagnostics)) => {
-                            eprintln!("symbolication finished");
-                            if let Some(new_symbols) = symbols_opt {
-                                // merge the new symbols with the old ones to support a
-                                // (potentially) new project/package that symbolication information
-                                // was built for
-                                //
-                                // TODO: we may consider "unloading" symbolication information when
-                                // files/directories are being closed but as with other performance
-                                // optimizations (e.g. incrementalizatino of the vfs), let's wait
-                                // until we know we actually need it
-                                eprintln!("merging symbols");
-                                let mut old_symbols = symbols.lock().unwrap();
-                                (*old_symbols).merge(new_symbols);
-                                eprintln!("merging symbols finished");
-                            }
-
-                            if !lsp_diagnostics.is_empty() {
-                                eprintln!("reporting lsp diagnostics");
-                                // set/reset (previous) diagnostics
-                                if let Err(err) = sender.send(Ok(lsp_diagnostics)) {
-                                    eprintln!("could not pass diagnostics: {:?}", err);
-                                }
-=======
                     };
                     if let Some(starting_path) = starting_path_opt {
                         let root_dir = Self::root_dir(&starting_path);
@@ -474,17 +396,9 @@
                             a Move.toml file. "
                             ))) {
                                 eprintln!("could not pass missing manifest error: {:?}", err);
->>>>>>> a34266fc
                             }
                             continue;
                         }
-<<<<<<< HEAD
-                        Err(err) => {
-                            eprintln!("symbolication failed: {:?}", err);
-
-                            if let Err(err) = sender.send(Err(err)) {
-                                eprintln!("could not pass compiler error: {:?}", err);
-=======
                         eprintln!("symbolication started");
                         match Symbolicator::get_symbols(root_dir.unwrap().as_path()) {
                             Ok((symbols_opt, lsp_diagnostics)) => {
@@ -511,7 +425,6 @@
                                 if let Err(err) = sender.send(Err(err)) {
                                     eprintln!("could not pass compiler error: {:?}", err);
                                 }
->>>>>>> a34266fc
                             }
                         }
                     }
@@ -540,11 +453,6 @@
 
     /// Finds manifest file in a (sub)directory of the starting path passed as argument
     pub fn root_dir(starting_path: &Path) -> Option<PathBuf> {
-<<<<<<< HEAD
-        eprintln!("find root for path: {}", starting_path.to_str().unwrap());
-
-=======
->>>>>>> a34266fc
         let mut current_path_opt = Some(starting_path);
         while current_path_opt.is_some() {
             let current_path = current_path_opt.unwrap();
@@ -755,7 +663,7 @@
             let path = file_name_mapping.get(&cloned_defs.fhash.clone()).unwrap();
             file_mods
                 .entry(
-                    fs::canonicalize(path.as_str())
+                    dunce::canonicalize(path.as_str())
                         .unwrap_or_else(|_| PathBuf::from(path.as_str())),
                 )
                 .or_insert_with(BTreeSet::new)
