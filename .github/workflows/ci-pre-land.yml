# CI jobs to be run upon the code lands to the main branch or GitHub Action test branches.

name: ci-pre-land

on:
  pull_request:
    branches: [main, gha-test-*]

jobs:
  prepare:
    runs-on: ubuntu-latest
    outputs:
      changes-target-branch: ${{ steps.changes.outputs.changes-target-branch }}
      any-changes-founds: ${{ steps.any-changes-found.outputs.changes-found }}
      test-rust: ${{ steps.rust-changes.outputs.changes-found }}
    steps:
      - uses: actions/checkout@v2.4.0
      - name: Git Hooks and Checks
        run: ./scripts/git-checks.sh
      - id: changes
        name: determine changes
        uses: diem/actions/changes@faadd16607b77dfa2231a8f366883e01717b3225
        with:
          workflow-file: ci.yml
          github-token: ${{secrets.GITHUB_TOKEN}}
      - id: any-changes-found
        name: determine if there are any files listed in the CHANGES_CHANGED_FILE_OUTPUTFILE.
        run: |
          res=true
          if [[ ! -f "$CHANGES_CHANGED_FILE_OUTPUTFILE" ]] || [[ "$(cat "$CHANGES_CHANGED_FILE_OUTPUTFILE" | wc -l)" == 0 ]]; then
            res=false;
          fi
          echo "::set-output name=changes-found::$(echo $res)";
      - id: rust-changes
        name: find rust/cargo changes.
        uses: diem/actions/matches@faadd16607b77dfa2231a8f366883e01717b3225
        with:
          pattern: '^documentation\|^docker\|^scripts'
          invert: "true"

  lint:
    runs-on: ubuntu-latest
    timeout-minutes: 30
    needs: prepare
    # if: ${{ needs.prepare.outputs.any-changes-founds == 'true' }}
    steps:
      - uses: actions/checkout@v2.4.0
      - uses: ./.github/actions/build-setup
      - uses: Swatinem/rust-cache@c5ed9ba6b7e1bb8aff90d43acd2f0af4990fa57c
      - name: cargo lint
        run: cargo x lint
      - name: cargo clippy
        run: cargo xclippy --workspace --all-targets
      - name: cargo fmt
        run: cargo xfmt --check
      - uses: ./.github/actions/build-teardown

  unit-test:
    runs-on: ubuntu-latest
    timeout-minutes: 60
    needs: prepare
    # if: ${{ needs.prepare.outputs.test-rust == 'true' }}
    steps:
      - uses: actions/checkout@v2.4.0
      - uses: ./.github/actions/build-setup
      - uses: Swatinem/rust-cache@c5ed9ba6b7e1bb8aff90d43acd2f0af4990fa57c
      - name: Set Swap Space
        uses: pierotofy/set-swap-space@master
        with:
          swap-size-gb: 10
      - name: run unit tests
        run: cargo test --workspace --profile ci
      - uses: ./.github/actions/build-teardown

  hardhat-tests:
    runs-on: ubuntu-latest
    timeout-minutes: 30
    needs: prepare
    # if: ${{ needs.prepare.outputs.test-rust == 'true' }}
    steps:
      - uses: actions/checkout@v2.4.0
      - uses: ./.github/actions/build-setup
      - uses: Swatinem/rust-cache@c5ed9ba6b7e1bb8aff90d43acd2f0af4990fa57c
      - name: compile and install move-cli
        run: "cargo install --features evm-backend --path language/tools/move-cli"
      - name: set up hardhat-move
        working-directory: language/evm/hardhat-move
        run: "npm install"
      - name: compile hardhat-move
        working-directory: language/evm/hardhat-move
        run: "npm run build"
      - name: set up hardhat
        working-directory: language/evm/hardhat-examples
        run: "./setup.sh"
      - name: run hardhat tests
        working-directory: language/evm/hardhat-examples
        run: "npx hardhat test"
      # TODO: reenable this once we figure a way to keep package-lock.json stable.
      # - uses: ./.github/actions/build-teardown

  move-cli-tests-evm:
    runs-on: ubuntu-latest
    timeout-minutes: 30
    needs: prepare
    steps:
      - uses: actions/checkout@v2.4.0
      - uses: ./.github/actions/build-setup
      - uses: Swatinem/rust-cache@c5ed9ba6b7e1bb8aff90d43acd2f0af4990fa57c
      - name: run EVM-based move cli tests
        run: "cargo test --features evm-backend -p move-cli --test build_testsuite_evm --test move_unit_tests_evm"

  move-unit-test-framework-tests-evm:
    runs-on: ubuntu-latest
    timeout-minutes: 30
    needs: prepare
    steps:
      - uses: actions/checkout@v2.4.0
      - uses: ./.github/actions/build-setup
      - uses: Swatinem/rust-cache@c5ed9ba6b7e1bb8aff90d43acd2f0af4990fa57c
      - name: run EVM-based move unit test framework tests
        run: "cargo test --features evm-backend -p move-unit-test --test move_unit_test_testsuite"

  diem-framework-build-all-packages:
    runs-on: ubuntu-latest
    timeout-minutes: 30
    needs: prepare
    steps:
      - uses: actions/checkout@v2.4.0
      - uses: ./.github/actions/build-setup
      - uses: Swatinem/rust-cache@c5ed9ba6b7e1bb8aff90d43acd2f0af4990fa57c
      - name: build Diem Framework Packages
        run: "language/documentation/examples/diem-framework/build_all.sh"

  diem-framework-test-all-packages:
    runs-on: ubuntu-latest
    timeout-minutes: 30
    needs: prepare
    steps:
      - uses: actions/checkout@v2.4.0
      - uses: ./.github/actions/build-setup
      - uses: Swatinem/rust-cache@c5ed9ba6b7e1bb8aff90d43acd2f0af4990fa57c
      - name: test Diem Framework Packages
        run: "language/documentation/examples/diem-framework/test_all.sh"

  diem-framework-prove-all-packages:
    runs-on: ubuntu-latest
    timeout-minutes: 30
    needs: prepare
    steps:
      - uses: actions/checkout@v2.4.0
      - uses: ./.github/actions/build-setup
      - uses: Swatinem/rust-cache@c5ed9ba6b7e1bb8aff90d43acd2f0af4990fa57c
      - name: prove Diem Framework Packages
        run: "language/documentation/examples/diem-framework/prove_all.sh"

  # Disable benchmarks for now
  # Compile (but don't run) the benchmarks, to insulate against bit rot
  # build-benchmarks:
  #   runs-on: ubuntu-latest
  #   timeout-minutes: 30
  #   needs: prepare
  #   if: ${{ needs.prepare.outputs.test-rust == 'true' }}
  #   steps:
  #     - uses: actions/checkout@v2.4.0
  #     - uses: ./.github/actions/build-setup
  #     - uses: actions/cache@v2.1.6
  #       with:
  #         path: "/opt/cargo/git\n/opt/cargo/registry\n/opt/cargo/.package-cache"
  #         key: crates-${{ runner.os }}-${{ hashFiles('Cargo.lock') }}
  #         restore-keys: "crates-${{ runner.os }}"
  #     - name: build benchmarks
  #       run: cargo x bench --no-run
  #     - uses: ./.github/actions/build-teardown
  #
  # perf-benchmarks:
  #   name: run-perf-benchmarks
  #   runs-on: ubuntu-latest
  #   timeout-minutes: 30
  #   needs:
  #     - prepare
  #     - build-benchmarks
  #   env:
  #     CRITERION_HOME: /tmp/benches
  #   steps:
  #     - uses: actions/checkout@v2.4.0
  #     - uses: actions/cache@v2.1.6
  #       with:
  #         path: "/opt/cargo/git\n/opt/cargo/registry\n/opt/cargo/.package-cache"
  #         key: crates-${{ runner.os }}-${{ hashFiles('Cargo.lock') }}
  #         restore-keys: "crates-${{ runner.os }}"
  #     - name: Download the previous baseline
  #       continue-on-error: true
  #       uses: actions/download-artifact@v2
  #       with:
  #         name: bench-baseline
  #     - name: Run performance benchamrks
  #       run: |
  #         # Replace this with a cargo x bench
  #         cargo bench --package language-benchmarks
  #     - name: Archive criterion results
  #       uses: actions/upload-artifact@v2
  #       with:
  #         name: bench-baseline
  #         retention-days: 5
  #         path: |
  #           /tmp/benches

  test-move-analyzer-vscode-extension:
    name: Test VS Code extension for move-analyzer
    strategy:
      fail-fast: false
      matrix:
<<<<<<< HEAD
        os: [ubuntu-20.04, macos-10.15, windows-2022]
=======
        os: [ubuntu-20.04, macos-11, windows-2022]
>>>>>>> c9b5765f
    runs-on: ${{ matrix.os }}
    needs:
      - prepare
    steps:
      - uses: actions/checkout@v2.4.0
      - name: install rust toolchain
        uses: actions-rs/toolchain@v1
      - name: Use Node.js 14
        uses: actions/setup-node@v2.4.0
        with:
          node-version: "14"
      - name: Install NPM dependencies
        working-directory: language/move-analyzer/editors/code
        run: npm install
      - name: Build the extension
        working-directory: language/move-analyzer/editors/code
        run: npm run pretest
      - name: Test the extension
        # VS Code tests require display output. This action simulates such a
        # display, using Xvfb. (It's roughly equivalent to prefixing the 'run'
        # commands below with `xvfb-run <command>`.) Without a simulated display
        # such as this one, the tests would fail with the error message:
        # "Unable to open X display."
        uses: GabrielBB/xvfb-action@v1.5
        with:
          working-directory: language/move-analyzer/editors/code
          run: npm run test

  release-move-analyzer-vscode-extension:
    name: Release VS Code extension for move-analyzer
    runs-on: ubuntu-20.04
    needs:
      - prepare
    steps:
      - uses: actions/checkout@v2.4.0
      - name: install rust toolchain
        uses: actions-rs/toolchain@v1
      - name: Use Node.js 14
        uses: actions/setup-node@v2.4.0
        with:
          node-version: "14"
      - name: Install NPM dependencies
        working-directory: language/move-analyzer/editors/code
        run: npm install
      - name: Build the extension
        working-directory: language/move-analyzer/editors/code
        run: npm run pretest
      - name: Package the extension
        working-directory: language/move-analyzer/editors/code
        run: npm run package
      - name: Upload VS Code extension
        uses: actions/upload-artifact@v2
        with:
          name: move-analyzer-vscode-extension
          path: language/move-analyzer/editors/code/move-analyzer.vsix

  check-for-broken-links:
    name: Check for broken links in files
    runs-on: ubuntu-latest
    needs:
      - prepare
    steps:
      - uses: actions/checkout@v2
      - name: Set up Ruby 2.6
        uses: actions/setup-ruby@v1
        with:
          ruby-version: 2.6.x
      - name: Run Checks
        run: |
          gem install awesome_bot
          # Don't look in git or target dirs. Don't check png, bib, tex, js, or shell files
          # We allow links to be redirects, allow duplicates, and we also allow Too Many Requests (429) errors
          find . -not \( -path "./.git*" -prune \) -not \( -path "./target" -prune \) -type f -not -name "*.png" -not -name "*.sh" -not -name "*.bib" -not -name "*.tex" -not -name "*.js" -not -name "package-lock.json" | while read arg; do awesome_bot --allow-redirect --allow-dupe --allow 429 --skip-save-results $arg; done

  build-move-cli-docker-image:
    name: Build Docker image for the Move CLI
    runs-on: ubuntu-latest
    needs:
      - prepare
    steps:
      - uses: actions/checkout@v2.4.0
      - name: Build Dockerfile
        run: "docker build -t move/cli -f docker/move-cli/Dockerfile ."
      - name: Build BasicCoin Move module
        run: |
          cd ./language/documentation/tutorial/step_1/BasicCoin
          docker run -v `pwd`:/project move/cli build<|MERGE_RESOLUTION|>--- conflicted
+++ resolved
@@ -210,11 +210,7 @@
     strategy:
       fail-fast: false
       matrix:
-<<<<<<< HEAD
-        os: [ubuntu-20.04, macos-10.15, windows-2022]
-=======
         os: [ubuntu-20.04, macos-11, windows-2022]
->>>>>>> c9b5765f
     runs-on: ${{ matrix.os }}
     needs:
       - prepare
